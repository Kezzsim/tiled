import asyncio
import enum
import hashlib
import secrets
import uuid as uuid_module
import warnings
from datetime import datetime, timedelta
from typing import Optional

from fastapi import APIRouter, Depends, HTTPException, Request, Response, Security
from fastapi.openapi.models import APIKey, APIKeyIn
from fastapi.security import (
    OAuth2PasswordBearer,
    OAuth2PasswordRequestForm,
    SecurityScopes,
)
from fastapi.security.api_key import APIKeyBase, APIKeyCookie, APIKeyQuery
from fastapi.security.utils import get_authorization_scheme_param

# To hide third-party warning
# .../jose/backends/cryptography_backend.py:18: CryptographyDeprecationWarning:
#     int_from_bytes is deprecated, use int.from_bytes instead
with warnings.catch_warnings():
    warnings.simplefilter("ignore")
    from jose import ExpiredSignatureError, JWTError, jwt

from pydantic import BaseModel, BaseSettings

from ..database import orm
from ..database.core import (
    create_user,
    latest_principal_activity,
    lookup_valid_api_key,
    lookup_valid_session,
)
from ..utils import SpecialUsers
from . import schemas
from .core import json_or_msgpack
from .settings import get_sessionmaker, get_settings
from .utils import (
    API_KEY_COOKIE_NAME,
    CSRF_COOKIE_NAME,
    get_authenticators,
    get_base_url,
)

ALGORITHM = "HS256"
UNIT_SECOND = timedelta(seconds=1)


def utcnow():
    "UTC now with second resolution"
    return datetime.utcnow().replace(microsecond=0)


class Mode(enum.Enum):
    password = "password"
    external = "external"


class Token(BaseModel):
    access_token: str
    token_type: str


class TokenData(BaseModel):
    username: Optional[str] = None


class APIKeyAuthorizationHeader(APIKeyBase):
    """
    Expect a header like

    Authorization: Apikey SECRET

    where Apikey is case-insensitive.
    """

    def __init__(
        self,
        *,
        name: str,
        scheme_name: Optional[str] = None,
        description: Optional[str] = None,
    ):
        self.model: APIKey = APIKey(
            **{"in": APIKeyIn.header}, name=name, description=description
        )
        self.scheme_name = scheme_name or self.__class__.__name__

    async def __call__(self, request: Request) -> Optional[str]:
        authorization: str = request.headers.get("Authorization")
        scheme, param = get_authorization_scheme_param(authorization)
        if not authorization or scheme.lower() != "apikey":
            return None
        return param


# The tokenUrl below is patched at app startup when we know it.
oauth2_scheme = OAuth2PasswordBearer(tokenUrl="PLACEHOLDER", auto_error=False)
api_key_query = APIKeyQuery(name="api_key", auto_error=False)
api_key_header = APIKeyAuthorizationHeader(
    name="Authorization",
    description="Prefix value with 'Apikey ' as in, 'Apikey SECRET'",
)
api_key_cookie = APIKeyCookie(name=API_KEY_COOKIE_NAME, auto_error=False)


def create_access_token(data, secret_key, expires_delta):
    to_encode = data.copy()
    expire = utcnow() + expires_delta
    to_encode.update({"exp": expire, "type": "access"})
    encoded_jwt = jwt.encode(to_encode, secret_key, algorithm=ALGORITHM)
    return encoded_jwt


def create_refresh_token(session_id, secret_key, expires_delta):
    expire = utcnow() + expires_delta
    to_encode = {
        "type": "refresh",
        "sid": session_id,
        "exp": expire,
    }
    encoded_jwt = jwt.encode(to_encode, secret_key, algorithm=ALGORITHM)
    return encoded_jwt


def decode_token(token, secret_keys):
    credentials_exception = HTTPException(
        status_code=401,
        detail="Could not validate credentials",
        headers={"WWW-Authenticate": "Bearer"},
    )
    # The first key in settings.secret_keys is used for *encoding*.
    # All keys are tried for *decoding* until one works or they all
    # fail. They supports key rotation.
    for secret_key in secret_keys:
        try:
            payload = jwt.decode(token, secret_key, algorithms=[ALGORITHM])
            break
        except ExpiredSignatureError:
            # Do not let this be caught below with the other JWTError types.
            raise
        except JWTError:
            # Try the next key in the key rotation.
            continue
    else:
        raise credentials_exception
    return payload


async def get_api_key(
    api_key_query: str = Security(api_key_query),
    api_key_header: str = Security(api_key_header),
    api_key_cookie: str = Security(api_key_cookie),
):
    for api_key in [api_key_query, api_key_header, api_key_cookie]:
        if api_key is not None:
            return api_key
    return None


def get_current_principal(
    request: Request,
    security_scopes: SecurityScopes,
    access_token: str = Depends(oauth2_scheme),
    api_key: str = Depends(get_api_key),
    settings: BaseSettings = Depends(get_settings),
    authenticators=Depends(get_authenticators),
):
    """
    Get current Principal from:
    - API key in 'api_key' query parameter
    - API key in header 'Authorization: Apikey ...'
    - API key in cookie 'tiled_api_key'
    - OAuth2 JWT access token in header 'Authorization: Bearer ...'

    Fall back to SpecialUsers.public, if anonymous access is allowed
    If this server is configured with a "single-user API key", then
    the Principal will be SpecialUsers.admin always.
    """
    if api_key is not None:
        if authenticators:
            # Tiled is in a multi-user configuration with authentication providers.
            with get_sessionmaker(settings.database_uri)() as db:
                # We store the hashed value of the API key secret.
                # By comparing hashes we protect against timing attacks.
                # By storing only the hash of the (high-entropy) secret
                # we reduce the value of that an attacker can extracted from a
                # stolen database backup.
                try:
                    secret = bytes.fromhex(api_key)
                except Exception:
                    # Not valid hex, therefore not a valid API key
                    raise HTTPException(status_code=401, detail="Invalid API key")
                api_key_orm = lookup_valid_api_key(db, secret)
                if api_key_orm is not None:
                    principal = schemas.Principal.from_orm(api_key_orm.principal)
                    scopes = api_key_orm.scopes
                    if "inherit" in scopes:
                        # The scope "inherit" is a metascope that confers all the
                        # scopes for the Principal associated with this API,
                        # resolved at access time.
                        scopes.extend(
                            set().union(*[role.scopes for role in principal.roles])
                        )
                    api_key_orm.latest_activity = utcnow()
                    db.commit()
                else:
                    raise HTTPException(status_code=401, detail="Invalid API key")
        else:
            # Tiled is in a "single user" mode with only one API key.
            if secrets.compare_digest(api_key, settings.single_user_api_key):
                principal = SpecialUsers.admin
                scopes = ["read:metadata", "read:data"]
            else:
                raise HTTPException(status_code=401, detail="Invalid API key")
        # If the API key was given in query param, move to cookie.
        # This is convenient for browser-based access.
        if (
            request.cookies.get(API_KEY_COOKIE_NAME) != settings.single_user_api_key
        ) and ("api_key" in request.query_params):
            request.state.cookies_to_set.append(
                {"key": API_KEY_COOKIE_NAME, "value": settings.single_user_api_key}
            )
    elif access_token is not None:
        try:
            payload = decode_token(access_token, settings.secret_keys)
        except ExpiredSignatureError:
            raise HTTPException(
                status_code=401,
                detail="Access token has expired. Refresh token.",
            )
        principal = schemas.Principal(
            uuid=uuid_module.UUID(hex=payload["sub"]),
            type=payload["sub_typ"],
            identities=[
                schemas.Identity(id=identity["id"], provider=identity["idp"])
                for identity in payload["ids"]
            ],
        )
        scopes = payload["scp"]
    else:
        # No form of authentication is present. Is anonymous public access permitted?
        if settings.allow_anonymous_access:
            # Any user who can see the server can make unauthenticated requests.
            # This is a sentinel that has special meaning to the authorization
            # code (the access control policies).
            principal = SpecialUsers.public
            scopes = ["read:metadata", "read:data"]
        else:
            # In this mode, there may still be entries that are visible to all,
            # but users have to authenticate as *someone* to see anything.

            # Include a link to the root page which provides a list of
            # authenticators. The use case here is:
            # 1. User is emailed a link like https://example.com/subpath/node/metadata/a/b/c
            # 2. Tiled Client tries to connect to that and gets 401.
            # 3. Client can use this header to find its way to
            #    https://examples.com/subpath/ and obtain a list of
            #    authentication providers and endpoints.
            raise HTTPException(
                status_code=401,
                detail="Not authenticated",
                headers={"X-Tiled-Root": get_base_url(request)},
            )
    # Scope enforcement happens here.
    # https://fastapi.tiangolo.com/advanced/security/oauth2-scopes/
    if security_scopes.scopes:
        authenticate_value = f'Bearer scope="{security_scopes.scope_str}"'
    else:
        authenticate_value = "Bearer"
    if not set(security_scopes.scopes).issubset(scopes):
        raise HTTPException(
            status_code=401,
            detail=(
                "Not enough permissions. "
                f"Requires scopes {security_scopes.scopes}. "
                f"Request had scopes {list(scopes)}"
            ),
            headers={"WWW-Authenticate": authenticate_value},
        )
    return principal


def create_session(settings, identity_provider, id):
    # Have we seen this Identity before?
<<<<<<< HEAD
    identity = (
        db.query(orm.Identity)
        .filter(orm.Identity.id == id)
        .filter(orm.Identity.provider == identity_provider)
        .first()
    )
    now = utcnow()
    if identity is None:
        # We have not. Make a new Principal and link this new Identity to it.
        # TODO Confirm that the user intends to create a new Principal here.
        # Give them the opportunity to link an existing Principal instead.
        principal = create_user(db, identity_provider, id)
        (new_identity,) = principal.identities
        new_identity.latest_login = now
    else:
        identity.latest_login = now
        principal = identity.principal
    session = orm.Session(
        principal_id=principal.id,
        expiration_time=utcnow() + settings.session_max_age,
    )
    db.add(session)
    db.commit()
    db.refresh(session)  # Refresh to sync back the auto-generated session.uuid.
    # Provide enough information in the access token to reconstruct Principal
    # and its Identities sufficient for access policy enforcement without a
    # database hit.
    data = {
        "sub": principal.uuid.hex,
        "sub_typ": principal.type.value,
        "scp": list(set().union(*[role.scopes for role in principal.roles])),
        "ids": [
            {"id": identity.id, "idp": identity.provider}
            for identity in principal.identities
        ],
    }
    access_token = create_access_token(
        data=data,
        expires_delta=settings.access_token_max_age,
        secret_key=settings.secret_keys[0],  # Use the *first* secret key to encode.
    )
    refresh_token = create_refresh_token(
        session_id=session.uuid.hex,
        expires_delta=settings.refresh_token_max_age,
        secret_key=settings.secret_keys[0],  # Use the *first* secret key to encode.
    )
    return {
        "access_token": access_token,
        "expires_in": settings.access_token_max_age / UNIT_SECOND,
        "refresh_token": refresh_token,
        "refresh_token_expires_in": settings.refresh_token_max_age / UNIT_SECOND,
        "token_type": "bearer",
    }
=======
    with get_sessionmaker(settings.database_uri)() as db:
        identity = (
            db.query(orm.Identity)
            .filter(orm.Identity.id == id)
            .filter(orm.Identity.provider == identity_provider)
            .first()
        )
        if identity is None:
            # We have not. Make a new Principal and link this new Identity to it.
            # TODO Confirm that the user intends to create a new Principal here.
            # Give them the opportunity to link an existing Principal instead.
            principal = create_user(db, identity_provider, id)
        else:
            principal = identity.principal
        session = orm.Session(
            principal_id=principal.id,
            expiration_time=utcnow() + settings.session_max_age,
        )
        db.add(session)
        db.commit()
        db.refresh(session)  # Refresh to sync back the auto-generated session.uuid.
        # Provide enough information in the access token to reconstruct Principal
        # and its Identities sufficient for access policy enforcement without a
        # database hit.
        data = {
            "sub": principal.uuid.hex,
            "sub_typ": principal.type.value,
            "scp": list(set().union(*[role.scopes for role in principal.roles])),
            "ids": [
                {"id": identity.id, "idp": identity.provider}
                for identity in principal.identities
            ],
        }
        access_token = create_access_token(
            data=data,
            expires_delta=settings.access_token_max_age,
            secret_key=settings.secret_keys[0],  # Use the *first* secret key to encode.
        )
        refresh_token = create_refresh_token(
            session_id=session.uuid.hex,
            expires_delta=settings.refresh_token_max_age,
            secret_key=settings.secret_keys[0],  # Use the *first* secret key to encode.
        )
        return {
            "access_token": access_token,
            "expires_in": settings.access_token_max_age / UNIT_SECOND,
            "refresh_token": refresh_token,
            "refresh_token_expires_in": settings.refresh_token_max_age / UNIT_SECOND,
            "token_type": "bearer",
        }
>>>>>>> 21221ae5


def build_auth_code_route(authenticator, provider):
    "Build an auth_code route function for this Authenticator."

    async def auth_code(
        request: Request,
        settings: BaseSettings = Depends(get_settings),
    ):
        request.state.endpoint = "auth"
        username = await authenticator.authenticate(request)
        if not username:
            raise HTTPException(status_code=401, detail="Authentication failure")
        return await asyncio.get_running_loop().run_in_executor(
            None, create_session, settings, provider, username
        )

    return auth_code


def build_handle_credentials_route(authenticator, provider):
    "Register a handle_credentials route function for this Authenticator."

    async def handle_credentials(
        request: Request,
        form_data: OAuth2PasswordRequestForm = Depends(),
        settings: BaseSettings = Depends(get_settings),
    ):
        request.state.endpoint = "auth"
        username = await authenticator.authenticate(
            username=form_data.username, password=form_data.password
        )
        if not username:
            raise HTTPException(
                status_code=401,
                detail="Incorrect username or password",
                headers={"WWW-Authenticate": "Bearer"},
            )
        return await asyncio.get_running_loop().run_in_executor(
            None, create_session, settings, provider, username
        )

    return handle_credentials


def generate_apikey(db, principal, apikey_params, request):
    if apikey_params.scopes is None:
        scopes = ["inherit"]
    else:
        scopes = apikey_params.scopes
    principal_scopes = set().union(*[role.scopes for role in principal.roles])
    if not set(scopes).issubset(principal_scopes | {"inherit"}):
        raise HTTPException(
            400,
            (
                f"Requested scopes {apikey_params.scopes} must be a subset of the "
                f"principal's scopes {list(principal_scopes)}."
            ),
        )
    if apikey_params.expires_in is not None:
        expiration_time = utcnow() + timedelta(seconds=apikey_params.expires_in)
    else:
        expiration_time = None
    # The standard 32 byes of entropy,
    # plus 4 more for extra safety since we store the first eight HEX chars.
    secret = secrets.token_bytes(4 + 32)
    hashed_secret = hashlib.sha256(secret).digest()
    new_key = orm.APIKey(
        principal_id=principal.id,
        expiration_time=expiration_time,
        note=apikey_params.note,
        scopes=scopes,
        first_eight=secret.hex()[:8],
        hashed_secret=hashed_secret,
    )
    db.add(new_key)
    db.commit()
    db.refresh(new_key)
    return json_or_msgpack(
        request,
        schemas.APIKeyWithSecret.from_orm(new_key, secret=secret.hex()),
    )


base_authentication_router = APIRouter()


@base_authentication_router.get(
    "/principal",
    response_model=schemas.Principal,
)
def principal_list(
    request: Request,
    settings: BaseSettings = Depends(get_settings),
    principal=Security(get_current_principal, scopes=["read:principals"]),
):
    "List Principals (users and services)."
    # TODO Pagination
    request.state.endpoint = "auth"
<<<<<<< HEAD
    db = get_sessionmaker(settings.database_uri)()
    principal_orms = db.query(orm.Principal).all()

    return json_or_msgpack(
        request,
        [
            schemas.Principal.from_orm(
                principal_orm, latest_principal_activity(db, principal_orm)
            )
            for principal_orm in principal_orms
        ],
    )
=======
    with get_sessionmaker(settings.database_uri)() as db:
        principal_orms = db.query(orm.Principal).all()
        return json_or_msgpack(
            request,
            [
                schemas.Principal.from_orm(principal_orm)
                for principal_orm in principal_orms
            ],
        )
>>>>>>> 21221ae5


@base_authentication_router.get(
    "/principal/{uuid}",
    response_model=schemas.Principal,
)
def principal(
    request: Request,
    uuid: uuid_module.UUID,
    settings: BaseSettings = Depends(get_settings),
    principal=Security(get_current_principal, scopes=["read:principals"]),
):
    "Get information about one Principal (user or service)."
    request.state.endpoint = "auth"
    with get_sessionmaker(settings.database_uri)() as db:
        principal_orm = (
            db.query(orm.Principal).filter(orm.Principal.uuid == uuid).first()
        )
<<<<<<< HEAD
    return json_or_msgpack(
        request,
        schemas.Principal.from_orm(
            principal_orm, latest_principal_activity(db, principal_orm)
        ),
    )
=======
        if principal_orm is None:
            raise HTTPException(
                404, f"Principal {uuid} does not exist or insufficient permissions."
            )
        return json_or_msgpack(request, schemas.Principal.from_orm(principal_orm))
>>>>>>> 21221ae5


@base_authentication_router.post(
    "/principal/{uuid}/apikey",
    response_model=schemas.APIKeyWithSecret,
)
def apikey_for_principal(
    request: Request,
    uuid: uuid_module.UUID,
    apikey_params: schemas.APIKeyRequestParams,
    principal=Security(get_current_principal, scopes=["admin:apikeys"]),
    settings: BaseSettings = Depends(get_settings),
):
    "Generate an API key for a Principal."
    request.state.endpoint = "auth"
    with get_sessionmaker(settings.database_uri)() as db:
        principal = db.query(orm.Principal).filter(orm.Principal.uuid == uuid).first()
        if principal is None:
            raise HTTPException(
                404, f"Principal {uuid} does not exist or insufficient permissions."
            )
        return generate_apikey(db, principal, apikey_params, request)


@base_authentication_router.post(
    "/session/refresh", response_model=schemas.AccessAndRefreshTokens
)
def refresh_session(
    request: Request,
    refresh_token: schemas.RefreshToken,
    settings: BaseSettings = Depends(get_settings),
):
    "Obtain a new access token and refresh token."
    request.state.endpoint = "auth"
    with get_sessionmaker(settings.database_uri)() as db:
        new_tokens = slide_session(refresh_token.refresh_token, settings, db)
        return new_tokens


@base_authentication_router.delete("/session/revoke/{session_id}")
def revoke_session(
    session_id: str,  # from path parameter
    request: Request,
    principal: schemas.Principal = Security(get_current_principal, scopes=[]),
    settings: BaseSettings = Depends(get_settings),
):
    "Mark a Session as revoked so it cannot be refreshed again."
    request.state.endpoint = "auth"
    with get_sessionmaker(settings.database_uri)() as db:
        # Find this session in the database.
        session = lookup_valid_session(db, session_id)
        if session is None:
            raise HTTPException(404, detail=f"No session {session_id}")
        if principal.uuid != session.principal.uuid:
            # TODO Add a scope for doing this for other users.
            raise HTTPException(
                404,
                detail="Sessions does not exist or requester has insufficient permissions",
            )
        session.revoked = True
        db.commit()
        return Response(status_code=204)


def slide_session(refresh_token, settings, db):
    try:
        payload = decode_token(refresh_token, settings.secret_keys)
    except ExpiredSignatureError:
        raise HTTPException(
            status_code=401, detail="Session has expired. Please re-authenticate."
        )
    # Find this session in the database.
    session = lookup_valid_session(db, payload["sid"])
    now = utcnow()
    # This token is *signed* so we know that the information came from us.
    # If the Session is forgotten or revoked or expired, do not allow refresh.
    if (session is None) or session.revoked or (session.expiration_time < now):
        # Do not leak (to a potential attacker) whether this has been *revoked*
        # specifically. Give the same error as if it had expired.
        raise HTTPException(
            status_code=401, detail="Session has expired. Please re-authenticate."
        )
    # Update Session info.
    session.time_last_refreshed = now
    # This increments in a way that avoids a race condition.
    session.refresh_count = orm.Session.refresh_count + 1
    # Provide enough information in the access token to reconstruct Principal
    # and its Identities sufficient for access policy enforcement without a
    # database hit.
    principal = schemas.Principal.from_orm(session.principal)
    data = {
        "sub": principal.uuid.hex,
        "sub_typ": principal.type.value,
        "scp": list(set().union(*[role.scopes for role in principal.roles])),
        "ids": [
            {"id": identity.id, "idp": identity.provider}
            for identity in principal.identities
        ],
    }
    access_token = create_access_token(
        data=data,
        expires_delta=settings.access_token_max_age,
        secret_key=settings.secret_keys[0],  # Use the *first* secret key to encode.
    )
    new_refresh_token = create_refresh_token(
        session_id=payload["sid"],
        expires_delta=settings.refresh_token_max_age,
        secret_key=settings.secret_keys[0],  # Use the *first* secret key to encode.
    )
    return {
        "access_token": access_token,
        "expires_in": settings.access_token_max_age / UNIT_SECOND,
        "refresh_token": new_refresh_token,
        "refresh_token_expires_in": settings.refresh_token_max_age / UNIT_SECOND,
        "token_type": "bearer",
    }


@base_authentication_router.post(
    "/apikey",
    response_model=schemas.APIKeyWithSecret,
)
def new_apikey(
    request: Request,
    apikey_params: schemas.APIKeyRequestParams,
    principal=Security(get_current_principal, scopes=["apikeys"]),
    settings: BaseSettings = Depends(get_settings),
):
    """
    Generate an API for the currently-authenticated user or service."""
    # TODO Permit filtering the fields of the response.
    request.state.endpoint = "auth"
    if principal is None:
        return None
    with get_sessionmaker(settings.database_uri)() as db:
        # The principal from get_current_principal tells us everything that the
        # access_token carries around, but the database knows more than that.
        principal_orm = (
            db.query(orm.Principal).filter(orm.Principal.uuid == principal.uuid).first()
        )
        apikey = generate_apikey(db, principal_orm, apikey_params, request)
        return apikey


@base_authentication_router.get("/apikey", response_model=schemas.APIKey)
def current_apikey_info(
    request: Request,
    api_key: str = Depends(get_api_key),
    settings: BaseSettings = Depends(get_settings),
):
    """
    Give info about the API key used to authentication the current request.

    This provides a way to look up the API uuid, given the API secret.
    """
    # TODO Permit filtering the fields of the response.
    request.state.endpoint = "auth"
    if api_key is None:
        raise HTTPException(
            status_code=401, detail="No API key was provided with this request."
        )
    try:
        secret = bytes.fromhex(api_key)
    except Exception:
        # Not valid hex, therefore not a valid API key
        raise HTTPException(status_code=401, detail="Invalid API key")
    with get_sessionmaker(settings.database_uri)() as db:
        api_key_orm = lookup_valid_api_key(db, secret)
        if api_key_orm is None:
            raise HTTPException(status_code=401, detail="Invalid API key")
        return json_or_msgpack(request, schemas.APIKey.from_orm(api_key_orm))


@base_authentication_router.delete("/apikey")
def revoke_apikey(
    request: Request,
    first_eight: str,
    principal=Security(get_current_principal, scopes=["apikeys"]),
    settings: BaseSettings = Depends(get_settings),
):
    """
    Revoke an API belonging to the currently-authenticated user or service."""
    # TODO Permit filtering the fields of the response.
    request.state.endpoint = "auth"
    if principal is None:
        return None
    with get_sessionmaker(settings.database_uri)() as db:
        api_key_orm = (
            db.query(orm.APIKey)
            .filter(orm.APIKey.first_eight == first_eight[:8])
            .first()
        )
        if (api_key_orm is None) or (api_key_orm.principal.uuid != principal.uuid):
            raise HTTPException(
                404,
                f"The currently-authenticated {principal.type} has no such API key.",
            )
        db.delete(api_key_orm)
        db.commit()
        return Response(status_code=204)


@base_authentication_router.get(
    "/whoami",
    response_model=schemas.Principal,
)
def whoami(
    request: Request,
    principal=Security(get_current_principal, scopes=[]),
    settings: BaseSettings = Depends(get_settings),
):

    # TODO Permit filtering the fields of the response.
    request.state.endpoint = "auth"
    if principal is None:
        return None
<<<<<<< HEAD
    db = get_sessionmaker(settings.database_uri)()
    # The principal from get_current_principal tells us everything that the
    # access_token carries around, but the database knows more than that.
    principal_orm = (
        db.query(orm.Principal).filter(orm.Principal.uuid == principal.uuid).first()
    )
    return json_or_msgpack(
        request,
        schemas.Principal.from_orm(
            principal_orm, latest_principal_activity(db, principal_orm)
        ),
    )
=======
    with get_sessionmaker(settings.database_uri)() as db:
        # The principal from get_current_principal tells us everything that the
        # access_token carries around, but the database knows more than that.
        principal_orm = (
            db.query(orm.Principal).filter(orm.Principal.uuid == principal.uuid).first()
        )
        return json_or_msgpack(request, schemas.Principal.from_orm(principal_orm))
>>>>>>> 21221ae5


@base_authentication_router.post("/logout")
async def logout(
    request: Request,
    response: Response,
    principal=Security(get_current_principal, scopes=[]),
):
    request.state.endpoint = "auth"
    response.delete_cookie(API_KEY_COOKIE_NAME)
    response.delete_cookie(CSRF_COOKIE_NAME)
    return {}<|MERGE_RESOLUTION|>--- conflicted
+++ resolved
@@ -284,75 +284,24 @@
 
 
 def create_session(settings, identity_provider, id):
-    # Have we seen this Identity before?
-<<<<<<< HEAD
-    identity = (
-        db.query(orm.Identity)
-        .filter(orm.Identity.id == id)
-        .filter(orm.Identity.provider == identity_provider)
-        .first()
-    )
-    now = utcnow()
-    if identity is None:
-        # We have not. Make a new Principal and link this new Identity to it.
-        # TODO Confirm that the user intends to create a new Principal here.
-        # Give them the opportunity to link an existing Principal instead.
-        principal = create_user(db, identity_provider, id)
-        (new_identity,) = principal.identities
-        new_identity.latest_login = now
-    else:
-        identity.latest_login = now
-        principal = identity.principal
-    session = orm.Session(
-        principal_id=principal.id,
-        expiration_time=utcnow() + settings.session_max_age,
-    )
-    db.add(session)
-    db.commit()
-    db.refresh(session)  # Refresh to sync back the auto-generated session.uuid.
-    # Provide enough information in the access token to reconstruct Principal
-    # and its Identities sufficient for access policy enforcement without a
-    # database hit.
-    data = {
-        "sub": principal.uuid.hex,
-        "sub_typ": principal.type.value,
-        "scp": list(set().union(*[role.scopes for role in principal.roles])),
-        "ids": [
-            {"id": identity.id, "idp": identity.provider}
-            for identity in principal.identities
-        ],
-    }
-    access_token = create_access_token(
-        data=data,
-        expires_delta=settings.access_token_max_age,
-        secret_key=settings.secret_keys[0],  # Use the *first* secret key to encode.
-    )
-    refresh_token = create_refresh_token(
-        session_id=session.uuid.hex,
-        expires_delta=settings.refresh_token_max_age,
-        secret_key=settings.secret_keys[0],  # Use the *first* secret key to encode.
-    )
-    return {
-        "access_token": access_token,
-        "expires_in": settings.access_token_max_age / UNIT_SECOND,
-        "refresh_token": refresh_token,
-        "refresh_token_expires_in": settings.refresh_token_max_age / UNIT_SECOND,
-        "token_type": "bearer",
-    }
-=======
-    with get_sessionmaker(settings.database_uri)() as db:
+    with get_sessionmaker(settings.database_uri)() as db:
+        # Have we seen this Identity before?
         identity = (
             db.query(orm.Identity)
             .filter(orm.Identity.id == id)
             .filter(orm.Identity.provider == identity_provider)
             .first()
         )
+        now = utcnow()
         if identity is None:
             # We have not. Make a new Principal and link this new Identity to it.
             # TODO Confirm that the user intends to create a new Principal here.
             # Give them the opportunity to link an existing Principal instead.
             principal = create_user(db, identity_provider, id)
+            (new_identity,) = principal.identities
+            new_identity.latest_login = now
         else:
+            identity.latest_login = now
             principal = identity.principal
         session = orm.Session(
             principal_id=principal.id,
@@ -390,7 +339,6 @@
             "refresh_token_expires_in": settings.refresh_token_max_age / UNIT_SECOND,
             "token_type": "bearer",
         }
->>>>>>> 21221ae5
 
 
 def build_auth_code_route(authenticator, provider):
@@ -490,30 +438,18 @@
     "List Principals (users and services)."
     # TODO Pagination
     request.state.endpoint = "auth"
-<<<<<<< HEAD
-    db = get_sessionmaker(settings.database_uri)()
-    principal_orms = db.query(orm.Principal).all()
-
-    return json_or_msgpack(
-        request,
-        [
-            schemas.Principal.from_orm(
-                principal_orm, latest_principal_activity(db, principal_orm)
-            )
-            for principal_orm in principal_orms
-        ],
-    )
-=======
     with get_sessionmaker(settings.database_uri)() as db:
         principal_orms = db.query(orm.Principal).all()
+
         return json_or_msgpack(
             request,
             [
-                schemas.Principal.from_orm(principal_orm)
+                schemas.Principal.from_orm(
+                    principal_orm, latest_principal_activity(db, principal_orm)
+                )
                 for principal_orm in principal_orms
             ],
         )
->>>>>>> 21221ae5
 
 
 @base_authentication_router.get(
@@ -532,20 +468,12 @@
         principal_orm = (
             db.query(orm.Principal).filter(orm.Principal.uuid == uuid).first()
         )
-<<<<<<< HEAD
-    return json_or_msgpack(
-        request,
-        schemas.Principal.from_orm(
-            principal_orm, latest_principal_activity(db, principal_orm)
-        ),
-    )
-=======
-        if principal_orm is None:
-            raise HTTPException(
-                404, f"Principal {uuid} does not exist or insufficient permissions."
-            )
-        return json_or_msgpack(request, schemas.Principal.from_orm(principal_orm))
->>>>>>> 21221ae5
+        return json_or_msgpack(
+            request,
+            schemas.Principal.from_orm(
+                principal_orm, latest_principal_activity(db, principal_orm)
+            ),
+        )
 
 
 @base_authentication_router.post(
@@ -762,28 +690,18 @@
     request.state.endpoint = "auth"
     if principal is None:
         return None
-<<<<<<< HEAD
-    db = get_sessionmaker(settings.database_uri)()
     # The principal from get_current_principal tells us everything that the
     # access_token carries around, but the database knows more than that.
-    principal_orm = (
-        db.query(orm.Principal).filter(orm.Principal.uuid == principal.uuid).first()
-    )
-    return json_or_msgpack(
-        request,
-        schemas.Principal.from_orm(
-            principal_orm, latest_principal_activity(db, principal_orm)
-        ),
-    )
-=======
-    with get_sessionmaker(settings.database_uri)() as db:
-        # The principal from get_current_principal tells us everything that the
-        # access_token carries around, but the database knows more than that.
+    with get_sessionmaker(settings.database_uri)() as db:
         principal_orm = (
             db.query(orm.Principal).filter(orm.Principal.uuid == principal.uuid).first()
         )
-        return json_or_msgpack(request, schemas.Principal.from_orm(principal_orm))
->>>>>>> 21221ae5
+        return json_or_msgpack(
+            request,
+            schemas.Principal.from_orm(
+                principal_orm, latest_principal_activity(db, principal_orm)
+            ),
+        )
 
 
 @base_authentication_router.post("/logout")
