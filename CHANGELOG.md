<!-- Add the recent changes in the code under the relevant category.
Write the date in place of the "Unreleased" in the case a new version is released. -->
# Changelog

## Unreleased

<<<<<<< HEAD
### Added

- Support for reading numpy's on-disk format, `.npy` files.
=======
### Changed

- In server configuration, `writable_storage` now takes a list of URIs,
  given in order of decreasing priority.
- Adapters should implement a `supported_storage` attribute, as specified
  in `tiled.adapters.protocols.BaseAdapter`. This is optional, for
  backward-compatiblity with existing Adapters, which are assumed to
  use file-based storage.
>>>>>>> 5bc34623

### Fixed

- When using SQL-backed storage and file-backed storage, Tiled treated SQLite
  or DuckDB files as if they were directories of readable files, and
  included them superfluously in a check on whether assets were situated
  in a readable area.

## 0.1.0-b23 (2025-04-24)

### Added

- New query type `Like` enables partial string match using SQL `LIKE`
  condition.

### Changed

- Exposed `Session.state` information from database to enhance custom access
  control developments.

## 0.1.0-b22 (2025-04-21)

### Added

- Tiled now retries HTTP requests that fail due to server-side (`5XX`) or
  connection-level problems.
- Support for `async` streaming serializers (exporters)

### Changed

- Iteration over a `Composite` client yields its (flattened) keys, not its
  internal parts. This makes `__iter__` and `__getitem__` consistent.

## 0.1.0-b21 (2025-04-15)

### Added

- `Composite` structure family to enable direct access to table columns in a single namespace.
- Added a `parent` property to BaseClass that returns a client pointing to the parent node
- New CLI flag `tiled --version` shows the current version and exits.

### Changed

- Adjust arguments of `print_admin_api_key_if_generated` and rename `print_server_info`
- Allow `SQLAdapter.append_partition` to accept `pyarrow.Table` as its argument
- Fix streaming serialization of tables keeping the dtypes of individual columns

### Maintenance

- Extract API key handling
- Extract scope fetching and checking
- Refactor router construction
- Adjust environment loading
  - This is a breaking change if setting `TILED_SERVER_SECRET_KEYS` or
    `TILED_ALLOW_ORIGINS`. `TILED_SERVER_SECRET_KEYS` is now
    `TILED_SECRET_KEYS` and these fields now require passing a json
    list e.g. ``TILED_SECRET_KEYS='["one", "two"]'``
- More type hinting
- Refactor authentication router construction
- Set minimum version of FastAPI required.

## 0.1.0-b20 (2025-03-07)

### Added

- `tiled.server.SimpleTiledServer` can be used for tutorials or development.
  It launches a tiled server on a background thread with basic security.

### Changed

- Added an hdf5plugin import to handle reading lzf-compressed data from Dectris Eiger HDF5 files.
- Removed no-op `?include_data_sources=false` (which is the default) from some
  requests issued by the Python client.
- Added a try-except statement to gracefully skip over broken external links in HDF5 files.

### Maintenance

- Remove a redundant dependency declaration.

## 0.1.0-b19 (2025-02-19)

### Maintenance

- Run authentication tests againts PostgreSQL as well as SQLite.
- Tighten up handling of `time_created` and `time_updated` in authentication
  database.
- New authentication database migration fixes error in migration in previous release.

## 0.1.0-b18 (2025-02-18)

### Added

- Added `SQLAdapter` which can save and interact with table structured data in
  `sqlite` , `postgresql` and `duckdb` databases using `arrow-adbc` API calls.
- Coverage status shows the missing uncovered lines now.
- Added few more tests to `SQLAdapter`.

### Changed

- Removed pydantic-based definitions of structures, which had duplicated
  the dataclass-based defintions in order to work around a pydantic bug
  which has since been resolved. All modules named `tiled.server.pydantic_*`
  have been removed. These were used internally by the server and should
  not affect user code.
- Publish Container image and Helm chart only during a tagged release.
- Stop warning when `data_sources()` are fetched after the item was already
  fetched. (Too noisy.)
- In Tiled's authentication database, when PostgreSQL is used, all datetimes
  are stored explicitly localized to UTC. This requires a database migration
  to update existing rows.

## 0.1.0-b17 (2025-01-29)

### Changed

- Refactor and standardize Adapter API: implement from_uris and from_catalog
  classmethods for instantiation from files and registered Tiled nodes, respectively.
- Refactor CSVAdapter to allow pd.read_csv kwargs
- Removed `tiled.adapters.zarr.read_zarr` utility function.
- Server declares authentication provider modes are `external` or `internal`. The
  latter was renamed from `password`. Client accepts either `internal` or `password`
  for backward-compatibility with older servers.
- Make context switch to HTTPS URI, if available, upon creation

### Added

- Added `.get` methods on TableAdapter and ParquetDatasetAdapter
- Ability to read string-valued columns of data frames as arrays

### Fixed

- Do not attempt to use auth tokens if the server declares no authentication
  providers.
- Prevent "incognito mode" (remember_me=False) from failing after a previous
  login session has since been logged out (no token files)

### Maintenance

- Make dependencies shared by client and server into core dependencies.
- Use schemas for describing server configuration on the client side too.
- Refactored Authentication providers to make use of inheritance, adjusted
  mode in the `AboutAuthenticationProvider` schema to be `internal`|`external`.
  Python clients older than v0.1.0b17 will be sent `password` for back-compat.
- Improved type hinting and efficiency of caching singleton values

## 0.1.0-b16 (2025-01-23)

### Maintenance

- Update GitHub Actions `upload-artifact` and `download-artifact`.

## 0.1.0-b15 (2025-01-23)

### Maintenance

- Adjust for backward-incompatible change in dependency Starlette 0.45.0.

## 0.1.0-b14 (2025-01-21)

### Changed

- Updated OIDC Authenticator configuration to expect `well_known_uri` and
  `audience` and to no longer expect `token_uri`, `authorization_endpoint` and
  `public_keys`, which can be fetched at initialization (server startup) time.
  See examples `example_configs/orcid_auth.yml`,
  `example_configs/google_auth.yml`, and `example_configs/simple_oidc`.

### Maintenance

- Addressed DeprecationWarnings from Python and dependencies
- Update AccessPolicy Docs to match new filter arguments
- Refactored intialization of dask DataFrame to be compatible with dask 2025.1

## v0.1.0-b13 (2025-01-09)

### Added

- `docker-compose.yml` now uses the healthcheck endpoint `/healthz`
- In client, support specifying API key expiration time as string with
  units, like ``"7d"` or `"10m"`.
- Fix bug where access policies were not applied to child nodes during request
- Add metadata-based access control to SimpleAccessPolicy
- Add example test of metadata-based allowed_scopes which requires the path to the target node
- Added Helm chart with deployable default configuration

### Fixed

- Bug in Python client resulted in error when accessing data sources on a
  just-created object.
- Fix bug where access policies were not applied to child nodes during request

### Changed

- The argument `prompt_for_reauthentication` is now ignored and warns.
  Tiled will never prompt for reauthentication after the client is constructed;
  if a session expires or is revoked, it will raise `CannotRefreshAuthentication`.
- The arguments `username` and `password` have been removed from the client
  constructor functions. Tiled will always prompt for these interactively.
  See the Authentication How-to Guide for more information, including on
  how applications built on Tiled can customize this.
- The argument `remember_me` has been added to the client constructor
  functions and to `Context.authenticate` and its alias `Context.login`.
  This can be used to clear and avoid storing any tokens related to
  the session.
- Change access policy API to be async for filters and allowed_scopes
- Pinned zarr to `<3` because Zarr 3 is still working on adding support for
  certain features that we rely on from Zarr 2.


## v0.1.0b12 (2024-12-09)

### Added

- Add HTTP endpoint `PATCH /array/full/{path}` to enable updating and
  optionally _extending_ an existing array.
- Add associated Python client method `ArrayClient.patch`.
- Hook to authentication prompt to make password login available without TTY.

### Fixed

- Fix curl and httpie installation in docker image.
- Minor fix to api key docs to reflect correct CLI usage.
- Fix the construction of urls by passing query parameters as kwargs,
  adapting to a behavior change in httpx v0.28.0.

### Changed

- Switch from appdirs to platformdirs.

## v0.1.0b11 (2024-11-14)

### Added

- Add adapters for reading back assets with the image/jpeg and
  multipart/related;type=image/jpeg mimetypes.
- Automatic reshaping of tiff data by the adapter to account for
  extra/missing singleton dimension
- Add a check for the `openpyxcl` module when importing excel serializer.

### Changed

- Drop support for Python 3.8, which is reached end of life
  upstream on 7 October 2024.
- Do not require SQL database URIs to specify a "driver" (Python
  library to be used for connecting).

### Fixed

- A regression in the container broke support for `tiled register ...` and
  `tiled serve directory ...`. When these became client-side operations, the
  container needed to add the client-side dependencies to support them.

## v0.1.0b10 (2024-10-11)

- Add kwarg to client logout to auto-clear default identity.
- Do not automatically enter username if default identity is used.
- Add API route and Python client method enabling admins to
  reokve API keys belonging to any user or service.

## v0.1.0b9 (2024-09-19)

### Added

- Added support for explicit units in numpy datetime64 dtypes.

### Fixed

- Follow-up fix to compatibility with Starlette v0.38.0
- Adapt to change in dask public API in dask 2024.9.0.

## v0.1.0b8 (2024-09-06)

### Fixed

- Compatibility with a change in Starlette v0.38.0

## v0.1.0b7 (2024-08-20)

### Added

- Add method to `TableAdapter` which accepts a Python dictionary.
- Added an `Arrow` adapter which supports reading/writing arrow tables via `RecordBatchFileReader`/`RecordBatchFileWriter`.

### Changed

- Make `tiled.client` accept a Python dictionary when fed to `write_dataframe()`.
- The `generated_minimal` example no longer requires pandas and instead uses a Python dict.
- Remove unused pytest-warning ignores from `test_writing.py`.
- Rename argument in `hdf5_lookup` function from `path` to `dataset` to reflect change in `ophyd_async`

## v0.1.0b6 (2024-07-17)

### Added

- A `/healthz` endpoint, for use by orchestration infrastructure

### Fixed

- A bug in `Context.__getstate__` caused picking to fail if applied twice.

## v0.1.0b5 (2024-06-27)

### Added
- Support partial download of an asset using the
  [HTTP `Range` Header](https://developer.mozilla.org/en-US/docs/Web/HTTP/Headers/Range).

### Fixed
- When authenticated as a Service Principal, display the SP's uuid in
  the client Context repr.
- The dependency `json-merge-patch`, introduced in v0.1.0b4, was missing from
  some pip selectors.

## v0.1.0b4 (2024-06-18)

### Changed

- Minor implementation changes were necessary to make Tiled compatible with
  Numpy 2.0.
- For improved security, the server-side array slicing function has been
  refactored to avoid using `eval()`. To be clear: there were no known
  exploitable vulnerabilities in the `eval()` approach. The input was validated
  against a regular expression before being passed to `eval()`. However,
  avoiding `eval()` altogether is better practice for defense-in-depth against
  potential code injection attacks due to current or future bugs in Tiled or
  its upstream dependencies.

## v0.1.0b3 (2024-06-04)

### Added

- Added a new HTTP endpoint, `PATCH /api/v1/metadata/{path}` supporting modifying
  existing metadata using a `application/json-patch+json` or a
  `application/merge-patch+json` patch.
- Added client-side methods for replacing, updating (similar to `dict.update()`),
  and patching metadata.

### Fixed

- Fixed regression introduced in the previous release (v0.1.0b1) where exceptions
  raised in the server sent _no_ response instead of properly sending a 500
  response. (This presents in the client as, "Server disconnected without
  sending a response.") A test now protects against this class of regression.

## v0.1.0b2 (2024-05-28)

### Changed

- Customized default logging configuration to include correlation ID and username
  of authenticated user.
- Added `--log-timestamps` CLI flag to `tiled serve ...` to opt in to including
  timestamp prefix in log messages.

## v0.1.0b1 (2024-05-25)

### Added
- Support for `FullText` search on SQLite-backed catalogs

### Fixed

- Updated `BaseClient.formats` to use the `dict` structure for specs.
- The `tiled serve directory --watch` function was not compatible with recent `anyio`

## v0.1.0a122 (23 May 2024)

### Fixed

- A dependency on `fastapi` was introduced in `tiled.adapters`. This has been
  removed.

## v0.1.0a121 (21 May 2024)

### Added

- The `tiled serve ...` CLI commands now accept a `--log-config` option,
  pointing to a custom uvicorn logging configuration file. An example
  file was added to the repository root, `example_log_config.yml`.
- Added `tiled.adapters.protocols` which will provide possibility for user to
  implement their custom adapters in a way that satisfies mypy.
- Added `tiled.client.smoke` with a utility for walking a node and ensuring
  that the data in it can be read.
- Added `tiled.client.sync` with a utility for copying nodes between two
  Tiled instances.
- Show authentication state in `Context` repr.

### Changed

- SQLite-backed catalogs now employ connection pooling. This results in a
  significant speed-up and avoids frequently re-opening the SQLite file.
- Metadata returned from the use of the `select_metadata` is now a one-item
  dictionary with 'selected' as the key, to match default type/behavior.
- The method `BaseClient.data_sources()` returns dataclass objects instead of
  raw dict objects.
- `tiled.client.sync` has conflict handling, with initial options of 'error'
  (default), 'warn', and 'skip'

### Fixed

- Propagate setting `include_data_sources` into child nodes.
- Populate attributes in member data variables and coordinates of xarray Datasets.
- Update dependencies.
- Fix behavior of queries `In` and `NotIn` when passed an empty list of values.

## v0.1.0a120 (25 April 2024)

### Fixed

- The `content-encoding` `blosc` was recently upgraded from Blosc to Blosc2.
  The `content-encoding` has been renamed to `blosc2` to avoid version
  confusion between different versions of Tiled servers and clients.

## v0.1.0a119 (24 April 2024)

### Fixed

- Metric-reporting had an error when `compress` timing was recorded but
  `content-encoding` header was unset.

## v0.1.0a118 (23 April 2024)

### Added

- Python 3.12 support
- Added `tiled.adapters.resource_cache` for caching file handles between
  requests.

### Removed

- Removed object cache from the codebase. If `object_cache` is included in
  the server configuration file, a warning is raised that this configuration
  has no effected.

### Fixed

- The configuration setting `tiled_admins` did not work in practice. If a user
  in the list was already an admin (such as, after a server restart) an error
  was raised on startup.
- The table creation statements for PostgreSQL were not committed. (This may
  have been a regression due to a change in SQLAlchemy defaults.)
- Tolerate HTTP responses that are missing a `x-tiled-request-id` header, such
  as when a proxy server responds with an error.
- Use `httpx` status code sentinels (instead of `starlette` ones) for typing
  client-side status codes.

### Changed

- Removed upper bound version pin on `dask`.
- Switched from `blosc` to `blosc2`.
- Made client objects dask-serializable
- Added support for registering multiple Assets with a DataSource in an update


### Other

- Usage of deprecated Pydantic 2.x APIs was updated.
- Specify a `fallback-version`, `0.0.0`, to be used when the version-detection
  code cannot run.

## v0.1.0a117 (28 March 2024)

### Added

- Support for specifying the format that uploaded data will be stored in.
- Support for storing uploaded tabular data in CSV format.
- A new HTTP endpoint, `PATCH /api/v1/table/partition/{path}`
  supporting appending rows to a tabular dataset.
- A new method `DataFrameClient.append_partition`.
- Support for registering Groups and Datasets _within_ an HDF5 file
- Tiled version is logged by server at startup.

### Fixed

- Critical regression that broke `tiled serve directory ...` CLI.

### Other

 - Updated the pydantic version in the pyproject.toml. Now the allowed versions are >2.0.0 - <3.0.0 .
 - Changes to prepare for upcoming numpy 2.0 release
 - Changes to address deprecations in FastAPI<|MERGE_RESOLUTION|>--- conflicted
+++ resolved
@@ -4,11 +4,11 @@
 
 ## Unreleased
 
-<<<<<<< HEAD
 ### Added
 
 - Support for reading numpy's on-disk format, `.npy` files.
-=======
+
+
 ### Changed
 
 - In server configuration, `writable_storage` now takes a list of URIs,
@@ -17,7 +17,6 @@
   in `tiled.adapters.protocols.BaseAdapter`. This is optional, for
   backward-compatiblity with existing Adapters, which are assumed to
   use file-based storage.
->>>>>>> 5bc34623
 
 ### Fixed
 
